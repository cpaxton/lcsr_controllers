cmake_minimum_required(VERSION 2.8.6)

project(lcsr_controllers)

find_package(catkin REQUIRED
  COMPONENTS 
  rtt_ros 
  rtt_roscomm
  rtt_ros_tools
  kdl_urdf_tools
  kdl_conversions
  std_msgs
  geometry_msgs
  control_msgs
  control_toolbox
  reflexxes_type2
  telemanip_msgs
  cmake_modules)

find_package(orocos_kdl REQUIRED)
find_package(Eigen REQUIRED)

# Generate ROS messages
add_message_files(FILES
  SemiAbsoluteCalibrationState.msg)
add_service_files(FILES
  Calibrate.srv
  Toggle.srv)
generate_messages(DEPENDENCIES std_msgs geometry_msgs)
catkin_package()

# Generate RTT typekit
ros_generate_rtt_typekit(${PROJECT_NAME})
ros_generate_rtt_service_proxies(${PROJECT_NAME})

orocos_use_package(conman)

include_directories(
  include
  ${catkin_INCLUDE_DIRS}
  ${Eigen_INCLUDE_DIRS}
  ${orocos_kdl_INCLUDE_DIRS})
link_directories(
  ${catkin_LIBRARY_DIRS}
  ${orocos_kdl_LIBRARY_DIRS})

add_library(lcsr_controllers_friction
  src/friction/joint_friction_compensator_hss.cpp)

add_library(lcsr_controllers_inertia_utils
  src/inertia_utils.cpp)

orocos_component(${PROJECT_NAME}
  src/lcsr_controllers.cpp
  src/joint_pid_controller.cpp
  src/joint_setpoint.cpp
  src/id_controller_kdl.cpp
  src/ik_controller.cpp # new inverse kinematics controller
  src/joint_traj_generator_kdl.cpp
  src/joint_traj_generator_rml/joint_traj_generator_rml.cpp
  src/semi_absolute_calibration_controller.cpp
  )

set(COMPONENT_LIBS
  ${orocos_kdl_LIBRARIES}
  ${catkin_LIBRARIES})

target_link_libraries( ${PROJECT_NAME} ${COMPONENT_LIBS} lcsr_controllers_friction lcsr_controllers_inertia_utils)

orocos_component(lcsr_controllers_jt_nullspace_controller src/jt_nullspace_controller.cpp)
orocos_component(lcsr_controllers_cartesian_logistic_servo src/cartesian_logistic_servo.cpp)
orocos_component(lcsr_controllers_coulomb_compensator src/coulomb_compensator.cpp)

target_link_libraries(lcsr_controllers_jt_nullspace_controller ${COMPONENT_LIBS} lcsr_controllers_friction)
target_link_libraries(lcsr_controllers_cartesian_logistic_servo ${COMPONENT_LIBS})
target_link_libraries(lcsr_controllers_coulomb_compensator ${COMPONENT_LIBS})

add_dependencies(${PROJECT_NAME} ${PROJECT_NAME}_generate_messages_cpp)

orocos_generate_package(
  DEPENDS ${PROJECT_NAME}
  DEPENDS_TARGETS rtt_roscomm)

#############
## Testing ##
#############

## Add gtest based cpp test target and link libraries
<<<<<<< HEAD
#if (CATKIN_ENABLE_TESTING)
#  find_library(GMOCK_LIBRARY NAMES gmock)
#
#  catkin_add_gtest(test_joint_trajectory_generator_rml src/joint_traj_generator_rml/tests.cpp)
#  target_link_libraries(test_joint_trajectory_generator_rml 
#    lcsr_controllers 
#    ${catkin_LIBRARIES} 
#    ${GMOCK_LIBRARY}
#    ${USE_OROCOS_LIBRARIES})
#
#endif()
=======
if (CATKIN_ENABLE_TESTING)
  find_library(GMOCK_LIBRARY OPTIONAL NAMES gmock)

  if(GMOCK_LIBRARY_FOUND)
    catkin_add_gtest(test_joint_trajectory_generator_rml src/joint_traj_generator_rml/tests.cpp)
    target_link_libraries(test_joint_trajectory_generator_rml 
      lcsr_controllers 
      ${catkin_LIBRARIES} 
      ${GMOCK_LIBRARY}
      ${USE_OROCOS_LIBRARIES})
  endif()

endif()
>>>>>>> af337aaf
<|MERGE_RESOLUTION|>--- conflicted
+++ resolved
@@ -86,19 +86,6 @@
 #############
 
 ## Add gtest based cpp test target and link libraries
-<<<<<<< HEAD
-#if (CATKIN_ENABLE_TESTING)
-#  find_library(GMOCK_LIBRARY NAMES gmock)
-#
-#  catkin_add_gtest(test_joint_trajectory_generator_rml src/joint_traj_generator_rml/tests.cpp)
-#  target_link_libraries(test_joint_trajectory_generator_rml 
-#    lcsr_controllers 
-#    ${catkin_LIBRARIES} 
-#    ${GMOCK_LIBRARY}
-#    ${USE_OROCOS_LIBRARIES})
-#
-#endif()
-=======
 if (CATKIN_ENABLE_TESTING)
   find_library(GMOCK_LIBRARY OPTIONAL NAMES gmock)
 
@@ -111,5 +98,4 @@
       ${USE_OROCOS_LIBRARIES})
   endif()
 
-endif()
->>>>>>> af337aaf
+endif()